--- conflicted
+++ resolved
@@ -107,16 +107,12 @@
             self.assertEqual(len(search_result), 1, 'Created ticket is not found by the subject.')
             self.assertEqual(search_result[0]['id'], 'ticket/' + str(ticket_id), 'Bad id in search result of just created ticket.')
             self.assertEqual(search_result[0]['Status'], 'new', 'Bad status in search result of just created ticket.')
-<<<<<<< HEAD
-            # get ticket
-=======
             # raw search
             search_result = tracker.search(raw_query='Subject="%s"' % ticket_subject)
             self.assertEqual(len(search_result), 1, 'Created ticket is not found by the subject.')
             self.assertEqual(search_result[0]['id'], 'ticket/' + str(ticket_id), 'Bad id in search result of just created ticket.')
             self.assertEqual(search_result[0]['Status'], 'new', 'Bad status in search result of just created ticket.')
-            # get_ticket
->>>>>>> f750e124
+            # get ticket
             ticket = tracker.get_ticket(ticket_id)
             self.assertEqual(ticket, search_result[0], 'Ticket get directly by its id is not equal to previous search result.')
             # edit ticket
